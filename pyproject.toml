--- conflicted
+++ resolved
@@ -20,12 +20,8 @@
 pytest-aiohttp = "0.3.0"
 pre-commit = "2.16.0"
 black = {version = "20.8b1",allow-prereleases = true}
-<<<<<<< HEAD
-mypy = "0.800"
 sphinx-autodoc-typehints = "1.15.2"
-=======
 mypy = "0.931"
->>>>>>> 0b2fe2a0
 sphinx = "4.3.2"
 pytest-localserver = "0.5.1.post0"
 pytest-cov = "3.0.0"
